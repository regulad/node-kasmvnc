/*
 * noVNC: HTML5 VNC client
 * Copyright (C) 2012 Joel Martin
 * Copyright (C) 2016 Samuel Mannehed for Cendio AB
 * Licensed under MPL 2.0 (see LICENSE.txt)
 *
 * See README.md for usage and integration instructions.
 */

/* jslint white: false, browser: true */
/* global window, $D, Util, WebUtil, RFB, Display */

var UI;

(function () {
    "use strict";

    // Load supporting scripts
    window.onscriptsload = function () { UI.load(); };
    Util.load_scripts(["webutil.js", "base64.js", "websock.js", "des.js",
                       "keysymdef.js", "keyboard.js", "input.js", "display.js",
                       "rfb.js", "keysym.js", "inflator.js"]);

    UI = {

        rfb_state: 'loaded',

        resizeTimeout: null,
        popupStatusTimeout: null,
        hideKeyboardTimeout: null,

        settingsOpen: false,
        connSettingsOpen: false,
        clipboardOpen: false,
        keyboardVisible: false,

        isTouchDevice: false,
        isSafari: false,
        rememberedClipSetting: null,
        lastKeyboardinput: null,
        defaultKeyboardinputLen: 100,

        shiftDown: false,
        ctrlDown: false,
        altDown: false,
        altGrDown: false,

        // Setup rfb object, load settings from browser storage, then call
        // UI.init to setup the UI/menus
        load: function(callback) {
            WebUtil.initSettings(UI.start, callback);
        },

        // Render default UI and initialize settings menu
        start: function(callback) {
            UI.isTouchDevice = 'ontouchstart' in document.documentElement;

            // Stylesheet selection dropdown
            var sheet = WebUtil.selectStylesheet();
            var sheets = WebUtil.getStylesheets();
            var i;
            for (i = 0; i < sheets.length; i += 1) {
                UI.addOption($D('noVNC_setting_stylesheet'),sheets[i].title, sheets[i].title);
            }

            // Logging selection dropdown
            var llevels = ['error', 'warn', 'info', 'debug'];
            for (i = 0; i < llevels.length; i += 1) {
                UI.addOption($D('noVNC_setting_logging'),llevels[i], llevels[i]);
            }

            // Settings with immediate effects
            UI.initSetting('logging', 'warn');
            WebUtil.init_logging(UI.getSetting('logging'));

            UI.initSetting('stylesheet', 'default');
            WebUtil.selectStylesheet(null);
            // call twice to get around webkit bug
            WebUtil.selectStylesheet(UI.getSetting('stylesheet'));

            // if port == 80 (or 443) then it won't be present and should be
            // set manually
            var port = window.location.port;
            if (!port) {
                if (window.location.protocol.substring(0,5) == 'https') {
                    port = 443;
                }
                else if (window.location.protocol.substring(0,4) == 'http') {
                    port = 80;
                }
            }

            /* Populate the controls if defaults are provided in the URL */
            UI.initSetting('host', window.location.hostname);
            UI.initSetting('port', port);
            UI.initSetting('password', '');
            UI.initSetting('encrypt', (window.location.protocol === "https:"));
            UI.initSetting('true_color', true);
            UI.initSetting('cursor', !UI.isTouchDevice);
            UI.initSetting('resize', 'off');
            UI.initSetting('shared', true);
            UI.initSetting('view_only', false);
            UI.initSetting('path', 'websockify');
            UI.initSetting('repeaterID', '');
            UI.initSetting('token', '');

            var autoconnect = WebUtil.getConfigVar('autoconnect', false);
            if (autoconnect === 'true' || autoconnect == '1') {
                autoconnect = true;
                UI.connect();
            } else {
                autoconnect = false;
            }

            UI.updateVisualState();

            $D('noVNC_setting_host').focus();

            // Show mouse selector buttons on touch screen devices
            if (UI.isTouchDevice) {
                // Show mobile buttons
                $D('noVNC_mobile_buttons').style.display = "inline";
                UI.setMouseButton();
                // Remove the address bar
                setTimeout(function() { window.scrollTo(0, 1); }, 100);
                UI.forceSetting('clip', true);
            } else {
                UI.initSetting('clip', false);
            }

            UI.setViewClip();
            UI.setBarPosition();

            Util.addEvent(window, 'resize', function () {
                UI.applyResizeMode();
                UI.setViewClip();
                UI.updateViewDrag();
                UI.setBarPosition();
            } );

            UI.isSafari = (navigator.userAgent.indexOf('Safari') != -1 &&
                           navigator.userAgent.indexOf('Chrome') == -1);

            // Only show the button if fullscreen is properly supported
            // * Safari doesn't support alphanumerical input while in fullscreen
            if (!UI.isSafari &&
                (document.documentElement.requestFullscreen ||
                 document.documentElement.mozRequestFullScreen ||
                 document.documentElement.webkitRequestFullscreen ||
                 document.body.msRequestFullscreen)) {
                $D('noVNC_fullscreen_button').style.display = "inline";
                Util.addEvent(window, 'fullscreenchange', UI.updateFullscreenButton);
                Util.addEvent(window, 'mozfullscreenchange', UI.updateFullscreenButton);
                Util.addEvent(window, 'webkitfullscreenchange', UI.updateFullscreenButton);
                Util.addEvent(window, 'msfullscreenchange', UI.updateFullscreenButton);
            }

            Util.addEvent(window, 'load', UI.keyboardinputReset);

            Util.addEvent(window, 'beforeunload', function () {
                if (UI.rfb && UI.rfb_state === 'normal') {
                    return "You are currently connected.";
                }
            } );

            // Show description by default when hosted at for kanaka.github.com
            if (location.host === "kanaka.github.io") {
                // Open the description dialog
                $D('noVNC_description').style.display = "block";
            } else {
                // Show the connect panel on first load unless autoconnecting
                if (autoconnect === UI.connSettingsOpen) {
                    UI.toggleConnectPanel();
                }
            }

            // Add mouse event click/focus/blur event handlers to the UI
            UI.addMouseHandlers();

            if (typeof callback === "function") {
                callback(UI.rfb);
            }
        },

        initRFB: function() {
            try {
                UI.rfb = new RFB({'target': $D('noVNC_canvas'),
                                  'onUpdateState': UI.updateState,
                                  'onXvpInit': UI.updateXvpButton,
                                  'onClipboard': UI.clipboardReceive,
                                  'onFBUComplete': UI.initialResize,
                                  'onFBResize': UI.updateViewDrag,
                                  'onDesktopName': UI.updateDocumentTitle});
                return true;
            } catch (exc) {
                UI.updateState(null, 'fatal', null, 'Unable to create RFB client -- ' + exc);
                return false;
            }
        },

        addMouseHandlers: function() {
            // Setup interface handlers that can't be inline
            $D("noVNC_view_drag_button").onclick = UI.toggleViewDrag;
            $D("noVNC_mouse_button0").onclick = function () { UI.setMouseButton(1); };
            $D("noVNC_mouse_button1").onclick = function () { UI.setMouseButton(2); };
            $D("noVNC_mouse_button2").onclick = function () { UI.setMouseButton(4); };
            $D("noVNC_mouse_button4").onclick = function () { UI.setMouseButton(0); };
            $D("noVNC_keyboard_button").onclick = UI.showKeyboard;

            $D("noVNC_keyboardinput").oninput = UI.keyInput;
            $D("noVNC_keyboardinput").onblur = UI.hideKeyboard;
            $D("noVNC_keyboardinput").onsubmit = function () { return false; };

            $D("noVNC_toggleExtraKeys_button").onclick = UI.toggleExtraKeys;
            $D("noVNC_toggleCtrl_button").onclick = UI.toggleCtrl;
            $D("noVNC_toggleAlt_button").onclick = UI.toggleAlt;
            $D("noVNC_sendTab_button").onclick = UI.sendTab;
            $D("noVNC_sendEsc_button").onclick = UI.sendEsc;

            $D("noVNC_sendCtrlAltDel_button").onclick = UI.sendCtrlAltDel;
            $D("noVNC_xvpShutdown_button").onclick = function() { UI.rfb.xvpShutdown(); },
            $D("noVNC_xvpReboot_button").onclick = function() { UI.rfb.xvpReboot(); },
            $D("noVNC_xvpReset_button").onclick = function() { UI.rfb.xvpReset(); },
            $D("noVNC_status").onclick = UI.popupStatus;
            $D("noVNC_popup_status").onclick = UI.closePopup;
            $D("noVNC_toggleXvp_button").onclick = UI.toggleXvpPanel;
            $D("noVNC_clipboard_button").onclick = UI.toggleClipboardPanel;
            $D("noVNC_fullscreen_button").onclick = UI.toggleFullscreen;
            $D("noVNC_settings_button").onclick = UI.toggleSettingsPanel;
            $D("noVNC_connectPanel_button").onclick = UI.toggleConnectPanel;
            $D("noVNC_disconnect_button").onclick = UI.disconnect;
            $D("noVNC_description_button").onclick = UI.toggleConnectPanel;

            $D("noVNC_clipboard_text").onfocus = UI.displayBlur;
            $D("noVNC_clipboard_text").onblur = UI.displayFocus;
            $D("noVNC_clipboard_text").onchange = UI.clipboardSend;
            $D("noVNC_clipboard_clear_button").onclick = UI.clipboardClear;

            $D("noVNC_settings_menu").onmouseover = UI.displayBlur;
            $D("noVNC_settings_menu").onmouseover = UI.displayFocus;
            $D("noVNC_settings_apply").onclick = UI.settingsApply;

            $D("noVNC_connect_button").onclick = UI.connect;

            $D("noVNC_setting_resize").onchange = UI.enableDisableViewClip;
        },

/* ------^-------
 *     /INIT
 * ==============
 *     VISUAL
 * ------v------*/

        updateState: function(rfb, state, oldstate, msg) {
            UI.rfb_state = state;
            var klass;
            switch (state) {
                case 'failed':
                case 'fatal':
                    klass = "noVNC_status_error";
                    break;
                case 'normal':
                    klass = "noVNC_status_normal";
                    break;
                case 'disconnected':
                    $D('noVNC_logo').style.display = "block";
                    $D('noVNC_screen').style.display = "none";
                    /* falls through */
                case 'loaded':
                    klass = "noVNC_status_normal";
                    break;
                case 'password':
                    UI.toggleConnectPanel();

                    $D('noVNC_connect_button').value = "Send Password";
                    $D('noVNC_connect_button').onclick = UI.setPassword;
                    $D('noVNC_setting_password').focus();

<<<<<<< HEAD
                    // When the local window has been resized, wait until the size remains
                    // the same for 0.5 seconds before sending the request for changing
                    // the resolution of the session
                    clearTimeout(UI.resizeTimeout);
                    UI.resizeTimeout = setTimeout(function(){
                        display.set_maxWidth(size.w);
                        display.set_maxHeight(size.h);
                        Util.Debug('Attempting requestDesktopSize(' +
                                   size.w + ', ' + size.h + ')');
                        UI.rfb.requestDesktopSize(size.w, size.h);
                    }, 500);
                } else if (scaleType === 'scale' || scaleType === 'downscale') {
                    // use local scaling
=======
                    klass = "noVNC_status_warn";
                    break;
                default:
                    klass = "noVNC_status_warn";
                    break;
            }
>>>>>>> a1dbbcc1

            if (typeof(msg) !== 'undefined') {
                $D('noVNC_control_bar').setAttribute("class", klass);
                $D('noVNC_status').innerHTML = msg;
            }

            UI.updateVisualState();
        },

        // Disable/enable controls depending on connection state
        updateVisualState: function() {
            var connected = UI.rfb && UI.rfb_state === 'normal';

            //Util.Debug(">> updateVisualState");
            $D('noVNC_setting_encrypt').disabled = connected;
            $D('noVNC_setting_true_color').disabled = connected;
            if (Util.browserSupportsCursorURIs()) {
                $D('noVNC_setting_cursor').disabled = connected;
            } else {
                UI.updateSetting('cursor', !UI.isTouchDevice);
                $D('noVNC_setting_cursor').disabled = true;
            }

            UI.enableDisableViewClip();
            $D('noVNC_setting_resize').disabled = connected;
            $D('noVNC_setting_shared').disabled = connected;
            $D('noVNC_setting_view_only').disabled = connected;
            $D('noVNC_setting_path').disabled = connected;
            $D('noVNC_setting_repeaterID').disabled = connected;

            if (connected) {
                UI.setViewClip();
                UI.setMouseButton(1);
                $D('noVNC_clipboard_button').style.display = "inline";
                $D('noVNC_keyboard_button').style.display = "inline";
                $D('noVNC_extra_keys').style.display = "";
                $D('noVNC_sendCtrlAltDel_button').style.display = "inline";
            } else {
                UI.setMouseButton();
                $D('noVNC_clipboard_button').style.display = "none";
                $D('noVNC_keyboard_button').style.display = "none";
                $D('noVNC_extra_keys').style.display = "none";
                $D('noVNC_sendCtrlAltDel_button').style.display = "none";
                UI.updateXvpButton(0);
            }

            // State change disables viewport dragging.
            // It is enabled (toggled) by direct click on the button
            UI.updateViewDrag(false);

            switch (UI.rfb_state) {
                case 'fatal':
                case 'failed':
                case 'disconnected':
                    $D('noVNC_connectPanel_button').style.display = "";
                    $D('noVNC_disconnect_button').style.display = "none";
                    UI.connSettingsOpen = false;
                    UI.toggleConnectPanel();
                    break;
                case 'loaded':
                    $D('noVNC_connectPanel_button').style.display = "";
                    $D('noVNC_disconnect_button').style.display = "none";
                    break;
                default:
                    $D('noVNC_connectPanel_button').style.display = "none";
                    $D('noVNC_disconnect_button').style.display = "";
                    break;
            }

            //Util.Debug("<< updateVisualState");
        },

        popupStatus: function(text) {
            var psp = $D('noVNC_popup_status');

            clearTimeout(UI.popupStatusTimeout);

            if (typeof text === 'string') {
                psp.innerHTML = text;
            } else {
                psp.innerHTML = $D('noVNC_status').innerHTML;
            }
            psp.style.display = "block";
            psp.style.left = window.innerWidth/2 -
                parseInt(window.getComputedStyle(psp).width)/2 -30 + "px";

            // Show the popup for a maximum of 1.5 seconds
            UI.popupStatusTimeout = setTimeout(function() {
                UI.closePopup();
            }, 1500);
        },

        closePopup: function() {
            clearTimeout(UI.popupStatusTimeout);
            $D('noVNC_popup_status').style.display = "none";
        },

/* ------^-------
 *    /VISUAL
 * ==============
 *    SETTINGS
 * ------v------*/

        // Initial page load read/initialization of settings
        initSetting: function(name, defVal) {
            // Check Query string followed by cookie
            var val = WebUtil.getConfigVar(name);
            if (val === null) {
                val = WebUtil.readSetting(name, defVal);
            }
            UI.updateSetting(name, val);
            return val;
        },

        // Update cookie and form control setting. If value is not set, then
        // updates from control to current cookie setting.
        updateSetting: function(name, value) {

            // Save the cookie for this session
            if (typeof value !== 'undefined') {
                WebUtil.writeSetting(name, value);
            }

            // Update the settings control
            value = UI.getSetting(name);

            var ctrl = $D('noVNC_setting_' + name);
            if (ctrl.type === 'checkbox') {
                ctrl.checked = value;

            } else if (typeof ctrl.options !== 'undefined') {
                for (var i = 0; i < ctrl.options.length; i += 1) {
                    if (ctrl.options[i].value === value) {
                        ctrl.selectedIndex = i;
                        break;
                    }
                }
            } else {
                /*Weird IE9 error leads to 'null' appearring
                in textboxes instead of ''.*/
                if (value === null) {
                    value = "";
                }
                ctrl.value = value;
            }
        },

        // Save control setting to cookie
        saveSetting: function(name) {
            var val, ctrl = $D('noVNC_setting_' + name);
            if (ctrl.type === 'checkbox') {
                val = ctrl.checked;
            } else if (typeof ctrl.options !== 'undefined') {
                val = ctrl.options[ctrl.selectedIndex].value;
            } else {
                val = ctrl.value;
            }
            WebUtil.writeSetting(name, val);
            //Util.Debug("Setting saved '" + name + "=" + val + "'");
            return val;
        },

        // Force a setting to be a certain value
        forceSetting: function(name, val) {
            UI.updateSetting(name, val);
            return val;
        },

        // Read form control compatible setting from cookie
        getSetting: function(name) {
            var ctrl = $D('noVNC_setting_' + name);
            var val = WebUtil.readSetting(name);
            if (typeof val !== 'undefined' && val !== null && ctrl.type === 'checkbox') {
                if (val.toString().toLowerCase() in {'0':1, 'no':1, 'false':1}) {
                    val = false;
                } else {
                    val = true;
                }
            }
            return val;
        },

        // Save/apply settings when 'Apply' button is pressed
        settingsApply: function() {
            //Util.Debug(">> settingsApply");
            UI.saveSetting('encrypt');
            UI.saveSetting('true_color');
            if (Util.browserSupportsCursorURIs()) {
                UI.saveSetting('cursor');
            }

            UI.saveSetting('resize');

            if (UI.getSetting('resize') === 'downscale' || UI.getSetting('resize') === 'scale') {
                UI.forceSetting('clip', false);
            }

            UI.saveSetting('clip');
            UI.saveSetting('shared');
            UI.saveSetting('view_only');
            UI.saveSetting('path');
            UI.saveSetting('repeaterID');
            UI.saveSetting('stylesheet');
            UI.saveSetting('logging');

            // Settings with immediate (non-connected related) effect
            WebUtil.selectStylesheet(UI.getSetting('stylesheet'));
            WebUtil.init_logging(UI.getSetting('logging'));
            UI.setViewClip();
            UI.updateViewDrag();
            //Util.Debug("<< settingsApply");
        },

        // Open menu
        openSettingsMenu: function() {
            // Close the description panel
            $D('noVNC_description').style.display = "none";
            // Close clipboard panel if open
            if (UI.clipboardOpen === true) {
                UI.toggleClipboardPanel();
            }
            // Close connection settings if open
            if (UI.connSettingsOpen === true) {
                UI.toggleConnectPanel();
            }
            // Close XVP panel if open
            if (UI.xvpOpen === true) {
                UI.toggleXvpPanel();
            }
            $D('noVNC_settings').style.display = "block";
            $D('noVNC_settings_button').className = "noVNC_status_button_selected";
            UI.settingsOpen = true;
        },

        // Close menu (without applying settings)
        closeSettingsMenu: function() {
            $D('noVNC_settings').style.display = "none";
            $D('noVNC_settings_button').className = "noVNC_status_button";
            UI.settingsOpen = false;
        },

        // Toggle the settings menu:
        //   On open, settings are refreshed from saved cookies.
        //   On close, settings are applied
        toggleSettingsPanel: function() {
            // Close the description panel
            $D('noVNC_description').style.display = "none";
            if (UI.settingsOpen) {
                UI.settingsApply();
                UI.closeSettingsMenu();
            } else {
                UI.updateSetting('encrypt');
                UI.updateSetting('true_color');
                if (Util.browserSupportsCursorURIs()) {
                    UI.updateSetting('cursor');
                } else {
                    UI.updateSetting('cursor', !UI.isTouchDevice);
                    $D('noVNC_setting_cursor').disabled = true;
                }
                UI.updateSetting('clip');
                UI.updateSetting('resize');
                UI.updateSetting('shared');
                UI.updateSetting('view_only');
                UI.updateSetting('path');
                UI.updateSetting('repeaterID');
                UI.updateSetting('stylesheet');
                UI.updateSetting('logging');

                UI.openSettingsMenu();
            }
        },

/* ------^-------
 *   /SETTINGS
 * ==============
 *      XVP
 * ------v------*/

        // Show the XVP panel
        toggleXvpPanel: function() {
            // Close the description panel
            $D('noVNC_description').style.display = "none";
            // Close settings if open
            if (UI.settingsOpen === true) {
                UI.settingsApply();
                UI.closeSettingsMenu();
            }
            // Close connection settings if open
            if (UI.connSettingsOpen === true) {
                UI.toggleConnectPanel();
            }
            // Close clipboard panel if open
            if (UI.clipboardOpen === true) {
                UI.toggleClipboardPanel();
            }
            // Toggle XVP panel
            if (UI.xvpOpen === true) {
                $D('noVNC_xvp').style.display = "none";
                $D('noVNC_toggleXvp_button').className = "noVNC_status_button";
                UI.xvpOpen = false;
            } else {
                $D('noVNC_xvp').style.display = "block";
                $D('noVNC_toggleXvp_button').className = "noVNC_status_button_selected";
                UI.xvpOpen = true;
            }
        },

        // Disable/enable XVP button
        updateXvpButton: function(ver) {
            if (ver >= 1) {
                $D('noVNC_toggleXvp_button').style.display = 'inline';
            } else {
                $D('noVNC_toggleXvp_button').style.display = 'none';
                // Close XVP panel if open
                if (UI.xvpOpen === true) {
                    UI.toggleXvpPanel();
                }
            }
        },

/* ------^-------
 *     /XVP
 * ==============
 *   CLIPBOARD
 * ------v------*/

        // Show the clipboard panel
        toggleClipboardPanel: function() {
            // Close the description panel
            $D('noVNC_description').style.display = "none";
            // Close settings if open
            if (UI.settingsOpen === true) {
                UI.settingsApply();
                UI.closeSettingsMenu();
            }
            // Close connection settings if open
            if (UI.connSettingsOpen === true) {
                UI.toggleConnectPanel();
            }
            // Close XVP panel if open
            if (UI.xvpOpen === true) {
                UI.toggleXvpPanel();
            }
            // Toggle Clipboard Panel
            if (UI.clipboardOpen === true) {
                $D('noVNC_clipboard').style.display = "none";
                $D('noVNC_clipboard_button').className = "noVNC_status_button";
                UI.clipboardOpen = false;
            } else {
                $D('noVNC_clipboard').style.display = "block";
                $D('noVNC_clipboard_button').className = "noVNC_status_button_selected";
                UI.clipboardOpen = true;
            }
        },

        clipboardReceive: function(rfb, text) {
            Util.Debug(">> UI.clipboardReceive: " + text.substr(0,40) + "...");
            $D('noVNC_clipboard_text').value = text;
            Util.Debug("<< UI.clipboardReceive");
        },

        clipboardClear: function() {
            $D('noVNC_clipboard_text').value = "";
            UI.rfb.clipboardPasteFrom("");
        },

        clipboardSend: function() {
            var text = $D('noVNC_clipboard_text').value;
            Util.Debug(">> UI.clipboardSend: " + text.substr(0,40) + "...");
            UI.rfb.clipboardPasteFrom(text);
            Util.Debug("<< UI.clipboardSend");
        },

/* ------^-------
 *  /CLIPBOARD
 * ==============
 *  CONNECTION
 * ------v------*/

        // Show the connection settings panel/menu
        toggleConnectPanel: function() {
            // Close the description panel
            $D('noVNC_description').style.display = "none";
            // Close connection settings if open
            if (UI.settingsOpen === true) {
                UI.settingsApply();
                UI.closeSettingsMenu();
                $D('noVNC_connectPanel_button').className = "noVNC_status_button";
            }
            // Close clipboard panel if open
            if (UI.clipboardOpen === true) {
                UI.toggleClipboardPanel();
            }
            // Close XVP panel if open
            if (UI.xvpOpen === true) {
                UI.toggleXvpPanel();
            }

            // Toggle Connection Panel
            if (UI.connSettingsOpen === true) {
                $D('noVNC_controls').style.display = "none";
                $D('noVNC_connectPanel_button').className = "noVNC_status_button";
                UI.connSettingsOpen = false;
                UI.saveSetting('host');
                UI.saveSetting('port');
                UI.saveSetting('token');
                //UI.saveSetting('password');
            } else {
                $D('noVNC_controls').style.display = "block";
                $D('noVNC_connectPanel_button').className = "noVNC_status_button_selected";
                UI.connSettingsOpen = true;
                $D('noVNC_setting_host').focus();
            }
        },

        connect: function() {
            UI.closeSettingsMenu();
            UI.toggleConnectPanel();

            var host = $D('noVNC_setting_host').value;
            var port = $D('noVNC_setting_port').value;
            var password = $D('noVNC_setting_password').value;
            var token = $D('noVNC_setting_token').value;
            var path = $D('noVNC_setting_path').value;

            //if token is in path then ignore the new token variable
            if (token) {
                path = WebUtil.injectParamIfMissing(path, "token", token);
            }

            if ((!host) || (!port)) {
                throw new Error("Must set host and port");
            }

            if (!UI.initRFB()) return;

            UI.rfb.set_encrypt(UI.getSetting('encrypt'));
            UI.rfb.set_true_color(UI.getSetting('true_color'));
            UI.rfb.set_local_cursor(UI.getSetting('cursor'));
            UI.rfb.set_shared(UI.getSetting('shared'));
            UI.rfb.set_view_only(UI.getSetting('view_only'));
            UI.rfb.set_repeaterID(UI.getSetting('repeaterID'));

            UI.rfb.connect(host, port, password, path);

            //Close dialog.
            setTimeout(function () { UI.setBarPosition; } );
            $D('noVNC_logo').style.display = "none";
            $D('noVNC_screen').style.display = "inline";
        },

        disconnect: function() {
            UI.closeSettingsMenu();
            UI.rfb.disconnect();

            // Restore the callback used for initial resize
            UI.rfb.set_onFBUComplete(UI.initialResize);

            $D('noVNC_logo').style.display = "block";
            $D('noVNC_screen').style.display = "none";

            // Don't display the connection settings until we're actually disconnected
        },

        setPassword: function() {
            UI.rfb.sendPassword($D('noVNC_setting_password').value);
            //Reset connect button.
            $D('noVNC_connect_button').value = "Connect";
            $D('noVNC_connect_button').onclick = UI.connect;
            //Hide connection panel.
            UI.toggleConnectPanel();
            return false;
        },

/* ------^-------
 *  /CONNECTION
 * ==============
 *   FULLSCREEN
 * ------v------*/

        toggleFullscreen: function() {
            if (document.fullscreenElement || // alternative standard method
                document.mozFullScreenElement || // currently working methods
                document.webkitFullscreenElement ||
                document.msFullscreenElement) {
                if (document.exitFullscreen) {
                    document.exitFullscreen();
                } else if (document.mozCancelFullScreen) {
                    document.mozCancelFullScreen();
                } else if (document.webkitExitFullscreen) {
                    document.webkitExitFullscreen();
                } else if (document.msExitFullscreen) {
                    document.msExitFullscreen();
                }
            } else {
                if (document.documentElement.requestFullscreen) {
                    document.documentElement.requestFullscreen();
                } else if (document.documentElement.mozRequestFullScreen) {
                    document.documentElement.mozRequestFullScreen();
                } else if (document.documentElement.webkitRequestFullscreen) {
                    document.documentElement.webkitRequestFullscreen(Element.ALLOW_KEYBOARD_INPUT);
                } else if (document.body.msRequestFullscreen) {
                    document.body.msRequestFullscreen();
                }
            }
            UI.enableDisableViewClip();
            UI.updateFullscreenButton();
        },

        updateFullscreenButton: function() {
            if (document.fullscreenElement || // alternative standard method
                document.mozFullScreenElement || // currently working methods
                document.webkitFullscreenElement ||
                document.msFullscreenElement ) {
                $D('noVNC_fullscreen_button').className = "noVNC_status_button_selected";
            } else {
                $D('noVNC_fullscreen_button').className = "noVNC_status_button";
            }
        },

/* ------^-------
 *  /FULLSCREEN
 * ==============
 *     RESIZE
 * ------v------*/

        // Apply remote resizing or local scaling
        applyResizeMode: function() {
            if (!UI.rfb) return;

            var screen = UI.screenSize();

            if (screen && UI.rfb_state === 'normal' && UI.rfb.get_display()) {

                var display = UI.rfb.get_display();
                var resizeMode = UI.getSetting('resize');

                if (resizeMode === 'remote') {

                    // Request changing the resolution of the remote display to
                    // the size of the local browser viewport.

                    // In order to not send multiple requests before the browser-resize
                    // is finished we wait 0.5 seconds before sending the request.
                    clearTimeout(UI.resizeTimeout);
                    UI.resizeTimeout = setTimeout(function(){

                        // Limit the viewport to the size of the browser window
                        display.set_maxWidth(screen.w);
                        display.set_maxHeight(screen.h);

                        Util.Debug('Attempting setDesktopSize(' +
                                   screen.w + ', ' + screen.h + ')');

                        // Request a remote size covering the viewport
                        UI.rfb.setDesktopSize(screen.w, screen.h);
                    }, 500);

                } else if (resizeMode === 'scale' || resizeMode === 'downscale') {
                    var downscaleOnly = resizeMode === 'downscale';
                    var scaleRatio = display.autoscale(screen.w, screen.h, downscaleOnly);
                    UI.rfb.get_mouse().set_scale(scaleRatio);
                    Util.Debug('Scaling by ' + UI.rfb.get_mouse().get_scale());
                }
            }
        },

        // The screen is always the same size as the available viewport
        // in the browser window minus the height of the control bar
        screenSize: function() {
            var screen = $D('noVNC_screen');

            // Hide the scrollbars until the size is calculated
            screen.style.overflow = "hidden";

            var pos = Util.getPosition(screen);
            var w = pos.width;
            var h = pos.height;

            screen.style.overflow = "visible";

            if (isNaN(w) || isNaN(h)) {
                return false;
            } else {
                return {w: w, h: h};
            }
        },

        // Normally we only apply the current resize mode after a window resize
        // event. This means that when a new connection is opened, there is no
        // resize mode active.
        // We have to wait until the first FBU because this is where the client
        // will find the supported encodings of the server. Some calls later in
        // the chain is dependant on knowing the server-capabilities.
        initialResize: function(rfb, fbu) {
            UI.applyResizeMode();
            // After doing this once, we remove the callback.
            UI.rfb.set_onFBUComplete(function() { });
        },

/* ------^-------
 *    /RESIZE
 * ==============
 *    CLIPPING
 * ------v------*/

        // Set and configure viewport clipping
        setViewClip: function(clip) {
            var display;
            if (UI.rfb) {
                display = UI.rfb.get_display();
            } else {
                UI.forceSetting('clip', clip);
                return;
            }

            var cur_clip = display.get_viewport();

            if (typeof(clip) !== 'boolean') {
                // Use current setting
                clip = UI.getSetting('clip');
            }

            if (clip && !cur_clip) {
                // Turn clipping on
                UI.updateSetting('clip', true);
            } else if (!clip && cur_clip) {
                // Turn clipping off
                UI.updateSetting('clip', false);
                display.set_viewport(false);
                // Disable max dimensions
                display.set_maxWidth(0);
                display.set_maxHeight(0);
                display.viewportChangeSize();
            }
            if (UI.getSetting('clip')) {
                // If clipping, update clipping settings
                display.set_viewport(true);

                var size = UI.screenSize();
                if (size) {
                    display.set_maxWidth(size.w);
                    display.set_maxHeight(size.h);

                    // Hide potential scrollbars that can skew the position
                    $D('noVNC_screen').style.overflow = "hidden";

                    // The x position marks the left margin of the canvas,
                    // remove the margin from both sides to keep it centered
                    var new_w = size.w - (2 * Util.getPosition($D('noVNC_canvas')).x);

                    $D('noVNC_screen').style.overflow = "visible";

                    display.viewportChangeSize(new_w, size.h);
                }
            }
        },

        // Handle special cases where clipping is forced on/off or locked
        enableDisableViewClip: function() {
            var resizeSetting = $D('noVNC_setting_resize');
            var connected = UI.rfb && UI.rfb_state === 'normal';

            if (UI.isSafari) {
                // Safari auto-hides the scrollbars which makes them
                // impossible to use in most cases
                UI.setViewClip(true);
                $D('noVNC_setting_clip').disabled = true;
            } else if (resizeSetting.value === 'downscale' || resizeSetting.value === 'scale') {
                // Disable clipping if we are scaling
                UI.setViewClip(false);
                $D('noVNC_setting_clip').disabled = true;
            } else if (document.msFullscreenElement) {
                // The browser is IE and we are in fullscreen mode.
                // - We need to force clipping while in fullscreen since
                //   scrollbars doesn't work.
                UI.popupStatus("Forcing clipping mode since scrollbars aren't supported by IE in fullscreen");
                UI.rememberedClipSetting = UI.getSetting('clip');
                UI.setViewClip(true);
                $D('noVNC_setting_clip').disabled = true;
            } else if (document.body.msRequestFullscreen && UI.rememberedClip !== null) {
                // Restore view clip to what it was before fullscreen on IE
                UI.setViewClip(UI.rememberedClipSetting);
                $D('noVNC_setting_clip').disabled = connected || UI.isTouchDevice;
            } else {
                $D('noVNC_setting_clip').disabled = connected || UI.isTouchDevice;
                if (UI.isTouchDevice) {
                    UI.setViewClip(true);
                }
            }
        },

/* ------^-------
 *   /CLIPPING
 * ==============
 *    VIEWDRAG
 * ------v------*/

        // Update the viewport drag state
        updateViewDrag: function(drag) {
            if (!UI.rfb) return;

            var viewDragButton = $D('noVNC_view_drag_button');

            // Check if viewport drag is possible. It is only possible
            // if the remote display is clipping the client display.
            if (UI.rfb_state === 'normal' &&
                UI.rfb.get_display().get_viewport() &&
                UI.rfb.get_display().clippingDisplay()) {

                viewDragButton.style.display = "inline";
                viewDragButton.disabled = false;

            } else {
                // The size of the remote display is the same or smaller
                // than the client display. Make sure viewport drag isn't
                // active when it can't be used.
                if (UI.rfb.get_viewportDrag) {
                    viewDragButton.className = "noVNC_status_button";
                    UI.rfb.set_viewportDrag(false);
                }

                // The button is disabled instead of hidden on touch devices
                if (UI.rfb_state === 'normal' && UI.isTouchDevice) {
                    viewDragButton.style.display = "inline";
                    viewDragButton.disabled = true;
                } else {
                    viewDragButton.style.display = "none";
                }
                return;
            }

            if (typeof(drag) !== "undefined" &&
                typeof(drag) !== "object") {
                if (drag) {
                    viewDragButton.className = "noVNC_status_button_selected";
                    UI.rfb.set_viewportDrag(true);
                } else {
                    viewDragButton.className = "noVNC_status_button";
                    UI.rfb.set_viewportDrag(false);
                }
            }
        },

        toggleViewDrag: function() {
            if (!UI.rfb) return;

            var viewDragButton = $D('noVNC_view_drag_button');
            if (UI.rfb.get_viewportDrag()) {
                viewDragButton.className = "noVNC_status_button";
                UI.rfb.set_viewportDrag(false);
            } else {
                viewDragButton.className = "noVNC_status_button_selected";
                UI.rfb.set_viewportDrag(true);
            }
        },

/* ------^-------
 *   /VIEWDRAG
 * ==============
 *    KEYBOARD
 * ------v------*/

        // On touch devices, show the OS keyboard
        showKeyboard: function() {
            var kbi = $D('noVNC_keyboardinput');
            var skb = $D('noVNC_keyboard_button');
            var l = kbi.value.length;
            if(UI.keyboardVisible === false) {
                kbi.focus();
                try { kbi.setSelectionRange(l, l); } // Move the caret to the end
                catch (err) {} // setSelectionRange is undefined in Google Chrome
                UI.keyboardVisible = true;
                skb.className = "noVNC_status_button_selected";
            } else if(UI.keyboardVisible === true) {
                kbi.blur();
                skb.className = "noVNC_status_button";
                UI.keyboardVisible = false;
            }
        },

        hideKeyboard: function() {
            $D('noVNC_keyboard_button').className = "noVNC_status_button";
            //Weird bug in iOS if you change keyboardVisible
            //here it does not actually occur so next time
            //you click keyboard icon it doesnt work.
            UI.hideKeyboardTimeout = setTimeout(function() {
                UI.keyboardVisible = false;
            },100);
        },

        keepKeyboard: function() {
            clearTimeout(UI.hideKeyboardTimeout);
            if(UI.keyboardVisible === true) {
                $D('noVNC_keyboardinput').focus();
                $D('noVNC_keyboard_button').className = "noVNC_status_button_selected";
            } else if(UI.keyboardVisible === false) {
                $D('noVNC_keyboardinput').blur();
                $D('noVNC_keyboard_button').className = "noVNC_status_button";
            }
        },

        keyboardinputReset: function() {
            var kbi = $D('noVNC_keyboardinput');
            kbi.value = new Array(UI.defaultKeyboardinputLen).join("_");
            UI.lastKeyboardinput = kbi.value;
        },

        // When normal keyboard events are left uncought, use the input events from
        // the keyboardinput element instead and generate the corresponding key events.
        // This code is required since some browsers on Android are inconsistent in
        // sending keyCodes in the normal keyboard events when using on screen keyboards.
        keyInput: function(event) {

            if (!UI.rfb) return;

            var newValue = event.target.value;

            if (!UI.lastKeyboardinput) {
                UI.keyboardinputReset();
            }
            var oldValue = UI.lastKeyboardinput;

            var newLen;
            try {
                // Try to check caret position since whitespace at the end
                // will not be considered by value.length in some browsers
                newLen = Math.max(event.target.selectionStart, newValue.length);
            } catch (err) {
                // selectionStart is undefined in Google Chrome
                newLen = newValue.length;
            }
            var oldLen = oldValue.length;

            var backspaces;
            var inputs = newLen - oldLen;
            if (inputs < 0) {
                backspaces = -inputs;
            } else {
                backspaces = 0;
            }

            // Compare the old string with the new to account for
            // text-corrections or other input that modify existing text
            var i;
            for (i = 0; i < Math.min(oldLen, newLen); i++) {
                if (newValue.charAt(i) != oldValue.charAt(i)) {
                    inputs = newLen - i;
                    backspaces = oldLen - i;
                    break;
                }
            }

            // Send the key events
            for (i = 0; i < backspaces; i++) {
                UI.rfb.sendKey(XK_BackSpace);
            }
            for (i = newLen - inputs; i < newLen; i++) {
                UI.rfb.sendKey(newValue.charCodeAt(i));
            }

            // Control the text content length in the keyboardinput element
            if (newLen > 2 * UI.defaultKeyboardinputLen) {
                UI.keyboardinputReset();
            } else if (newLen < 1) {
                // There always have to be some text in the keyboardinput
                // element with which backspace can interact.
                UI.keyboardinputReset();
                // This sometimes causes the keyboard to disappear for a second
                // but it is required for the android keyboard to recognize that
                // text has been added to the field
                event.target.blur();
                // This has to be ran outside of the input handler in order to work
                setTimeout(function() { UI.keepKeyboard(); }, 0);
            } else {
                UI.lastKeyboardinput = newValue;
            }
        },

        toggleExtraKeys: function() {
            UI.keepKeyboard();
            if(UI.extraKeysVisible === false) {
                $D('noVNC_toggleCtrl_button').style.display = "inline";
                $D('noVNC_toggleAlt_button').style.display = "inline";
                $D('noVNC_sendTab_button').style.display = "inline";
                $D('noVNC_sendEsc_button').style.display = "inline";
                $D('noVNC_toggleExtraKeys_button').className = "noVNC_status_button_selected";
                UI.extraKeysVisible = true;
            } else if(UI.extraKeysVisible === true) {
                $D('noVNC_toggleCtrl_button').style.display = "";
                $D('noVNC_toggleAlt_button').style.display = "";
                $D('noVNC_sendTab_button').style.display = "";
                $D('noVNC_sendEsc_button').style.display = "";
                $D('noVNC_toggleExtraKeys_button').className = "noVNC_status_button";
                UI.extraKeysVisible = false;
            }
        },

        sendEsc: function() {
            UI.keepKeyboard();
            UI.rfb.sendKey(XK_Escape);
        },

        sendTab: function() {
            UI.keepKeyboard();
            UI.rfb.sendKey(XK_Tab);
        },

        toggleCtrl: function() {
            UI.keepKeyboard();
            if(UI.ctrlOn === false) {
                UI.rfb.sendKey(XK_Control_L, true);
                $D('noVNC_toggleCtrl_button').className = "noVNC_status_button_selected";
                UI.ctrlOn = true;
            } else if(UI.ctrlOn === true) {
                UI.rfb.sendKey(XK_Control_L, false);
                $D('noVNC_toggleCtrl_button').className = "noVNC_status_button";
                UI.ctrlOn = false;
            }
        },

        toggleAlt: function() {
            UI.keepKeyboard();
            if(UI.altOn === false) {
                UI.rfb.sendKey(XK_Alt_L, true);
                $D('noVNC_toggleAlt_button').className = "noVNC_status_button_selected";
                UI.altOn = true;
            } else if(UI.altOn === true) {
                UI.rfb.sendKey(XK_Alt_L, false);
                $D('noVNC_toggleAlt_button').className = "noVNC_status_button";
                UI.altOn = false;
            }
        },

        sendCtrlAltDel: function() {
            UI.rfb.sendCtrlAltDel();
        },

/* ------^-------
 *   /KEYBOARD
 * ==============
 *     MISC
 * ------v------*/

        setMouseButton: function(num) {
            if (typeof num === 'undefined') {
                // Disable mouse buttons
                num = -1;
            }
            if (UI.rfb) {
                UI.rfb.get_mouse().set_touchButton(num);
            }

            var blist = [0, 1,2,4];
            for (var b = 0; b < blist.length; b++) {
                var button = $D('noVNC_mouse_button' + blist[b]);
                if (blist[b] === num) {
                    button.style.display = "";
                } else {
                    button.style.display = "none";
                }
            }
        },

        displayBlur: function() {
            if (!UI.rfb) return;

            UI.rfb.get_keyboard().set_focused(false);
            UI.rfb.get_mouse().set_focused(false);
        },

        displayFocus: function() {
            if (!UI.rfb) return;

            UI.rfb.get_keyboard().set_focused(true);
            UI.rfb.get_mouse().set_focused(true);
        },

        // Display the desktop name in the document title
        updateDocumentTitle: function(rfb, name) {
            document.title = name + " - noVNC";
        },

        //Helper to add options to dropdown.
        addOption: function(selectbox, text, value) {
            var optn = document.createElement("OPTION");
            optn.text = text;
            optn.value = value;
            selectbox.options.add(optn);
        },

        setBarPosition: function() {
            $D('noVNC_control_bar').style.top = (window.pageYOffset) + 'px';
            $D('noVNC_mobile_buttons').style.left = (window.pageXOffset) + 'px';

            var vncwidth = $D('noVNC_container').style.offsetWidth;
            $D('noVNC_control_bar').style.width = vncwidth + 'px';
        }

/* ------^-------
 *    /MISC
 * ==============
 */
    };
})();<|MERGE_RESOLUTION|>--- conflicted
+++ resolved
@@ -276,28 +276,12 @@
                     $D('noVNC_connect_button').onclick = UI.setPassword;
                     $D('noVNC_setting_password').focus();
 
-<<<<<<< HEAD
-                    // When the local window has been resized, wait until the size remains
-                    // the same for 0.5 seconds before sending the request for changing
-                    // the resolution of the session
-                    clearTimeout(UI.resizeTimeout);
-                    UI.resizeTimeout = setTimeout(function(){
-                        display.set_maxWidth(size.w);
-                        display.set_maxHeight(size.h);
-                        Util.Debug('Attempting requestDesktopSize(' +
-                                   size.w + ', ' + size.h + ')');
-                        UI.rfb.requestDesktopSize(size.w, size.h);
-                    }, 500);
-                } else if (scaleType === 'scale' || scaleType === 'downscale') {
-                    // use local scaling
-=======
                     klass = "noVNC_status_warn";
                     break;
                 default:
                     klass = "noVNC_status_warn";
                     break;
             }
->>>>>>> a1dbbcc1
 
             if (typeof(msg) !== 'undefined') {
                 $D('noVNC_control_bar').setAttribute("class", klass);
@@ -849,11 +833,11 @@
                         display.set_maxWidth(screen.w);
                         display.set_maxHeight(screen.h);
 
-                        Util.Debug('Attempting setDesktopSize(' +
+                        Util.Debug('Attempting requestDesktopSize(' +
                                    screen.w + ', ' + screen.h + ')');
 
                         // Request a remote size covering the viewport
-                        UI.rfb.setDesktopSize(screen.w, screen.h);
+                        UI.rfb.requestDesktopSize(screen.w, screen.h);
                     }, 500);
 
                 } else if (resizeMode === 'scale' || resizeMode === 'downscale') {
