--- conflicted
+++ resolved
@@ -25,14 +25,11 @@
 popupStatusOpen : false,
 clipboardOpen: false,
 keyboardVisible: false,
-<<<<<<< HEAD
 hideKeyboardTimeout: null,
 extraKeysVisible: false,
 ctrlOn: false,
 altOn: false,
-=======
 isTouchDevice: false,
->>>>>>> 69127447
 
 // Setup rfb object, load settings from browser storage, then call
 // UI.init to setup the UI/menus
@@ -749,7 +746,6 @@
     }
 },
 
-<<<<<<< HEAD
 keepKeyboard: function() {
     clearTimeout(UI.hideKeyboardTimeout);
     if(UI.keyboardVisible === true) {
@@ -759,7 +755,8 @@
         $D('keyboardinput').blur();
         $D('showKeyboard').className = "noVNC_status_button";
     }
-=======
+},
+
 // When keypress events are left uncought, catch the input events from
 // the keyboardinput element instead and send the corresponding key events.
 keyInput: function(event) {
@@ -787,7 +784,6 @@
     // keyboardinput element with which backspace can interact.
     // We also need to reset the input field text to avoid overflow.
     elem.value = "x";
->>>>>>> 69127447
 },
 
 keyInputBlur: function() {
