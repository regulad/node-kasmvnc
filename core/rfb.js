--- conflicted
+++ resolved
@@ -137,13 +137,9 @@
         };
 
         // Mouse state
-<<<<<<< HEAD
         this._mousePos = {};
         this._mouseButtonMask = 0;
         this._mouseLastMoveTime = 0;
-=======
-        this._mouseButtonMask = 0;
->>>>>>> cfb824ed
         this._viewportDragging = false;
         this._viewportDragPos = {};
         this._viewportHasMoved = false;
@@ -824,15 +820,6 @@
     }
 
     _handleMouseButton(x, y, down, bmask) {
-<<<<<<< HEAD
-=======
-        if (down) {
-            this._mouseButtonMask |= bmask;
-        } else {
-            this._mouseButtonMask &= ~bmask;
-        }
-
->>>>>>> cfb824ed
         if (this.dragViewport) {
             if (down && !this._viewportDragging) {
                 this._viewportDragging = true;
@@ -870,12 +857,7 @@
             this._mouseButtonMask &= ~bmask;
         }
 
-<<<<<<< HEAD
         this._sendMouse(x, y, this._mouseButtonMask);
-=======
-        if (this._rfbConnectionState !== 'connected') { return; }
-        RFB.messages.pointerEvent(this._sock, this._display.absX(x), this._display.absY(y), this._mouseButtonMask);
->>>>>>> cfb824ed
     }
 
     _handleMouseMove(x, y) {
@@ -924,13 +906,8 @@
         if (this._rfbConnectionState !== 'connected') { return; }
         if (this._viewOnly) { return; } // View only, skip mouse events
 
-<<<<<<< HEAD
         RFB.messages.pointerEvent(this._sock, this._display.absX(x),
                                   this._display.absY(y), mask);
-=======
-        if (this._rfbConnectionState !== 'connected') { return; }
-        RFB.messages.pointerEvent(this._sock, this._display.absX(x), this._display.absY(y), this._mouseButtonMask);
->>>>>>> cfb824ed
     }
 
     // Message Handlers
@@ -980,11 +957,7 @@
 
         const cversion = "00" + parseInt(this._rfbVersion, 10) +
                        ".00" + ((this._rfbVersion * 10) % 10);
-<<<<<<< HEAD
-        this._sock.send_string("RFB " + cversion + "\n");
-=======
         this._sock.sendString("RFB " + cversion + "\n");
->>>>>>> cfb824ed
         Log.Debug('Sent ProtocolVersion: ' + cversion);
 
         this._rfbInitState = 'Security';
@@ -1098,11 +1071,7 @@
                            String.fromCharCode(this._rfbCredentials.target.length) +
                            this._rfbCredentials.username +
                            this._rfbCredentials.target;
-<<<<<<< HEAD
-        this._sock.send_string(xvpAuthStr);
-=======
         this._sock.sendString(xvpAuthStr);
->>>>>>> cfb824ed
         this._rfbAuthScheme = 2;
         return this._negotiateAuthentication();
     }
@@ -1224,13 +1193,8 @@
 
         this._sock.send([0, 0, 0, this._rfbCredentials.username.length]);
         this._sock.send([0, 0, 0, this._rfbCredentials.password.length]);
-<<<<<<< HEAD
-        this._sock.send_string(this._rfbCredentials.username);
-        this._sock.send_string(this._rfbCredentials.password);
-=======
         this._sock.sendString(this._rfbCredentials.username);
         this._sock.sendString(this._rfbCredentials.password);
->>>>>>> cfb824ed
         this._rfbInitState = "SecurityResult";
         return true;
     }
