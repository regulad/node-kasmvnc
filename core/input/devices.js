--- conflicted
+++ resolved
@@ -44,19 +44,17 @@
 function isWindows() {
     return navigator && !!(/win/i).exec(navigator.platform);
 }
-<<<<<<< HEAD
 function isIOS() {
     return navigator &&
            (!!(/ipad/i).exec(navigator.platform) ||
             !!(/iphone/i).exec(navigator.platform) ||
             !!(/ipod/i).exec(navigator.platform));
-=======
+}
 function isIE() {
     return navigator && !!(/trident/i).exec(navigator.userAgent);
 }
 function isEdge() {
     return navigator && !!(/edge/i).exec(navigator.userAgent);
->>>>>>> 2bf4cf5a
 }
 
 Keyboard.prototype = {
